--- conflicted
+++ resolved
@@ -12,23 +12,13 @@
 
 export type PluginName = keyof typeof Plugins;
 
-<<<<<<< HEAD
 export type EnsuredPluginConfiguration = {
   config: NormalizedGlob | null;
   entry: NormalizedGlob | null;
   project: NormalizedGlob | null;
 };
 
-export type PluginConfiguration = EnsuredPluginConfiguration | false;
-=======
-export type PluginConfiguration =
-  | {
-      config: NormalizedGlob | null;
-      entry: NormalizedGlob | null;
-      project: NormalizedGlob | null;
-    }
-  | boolean;
->>>>>>> 9c72ffbb
+export type PluginConfiguration = EnsuredPluginConfiguration | boolean;
 
 export type PluginsConfiguration = Record<PluginName, PluginConfiguration>;
 
