import { isInternal } from '#p/util/path.js';
import { hasDependency } from '#p/util/plugin.js';
import { toEntryPattern } from '#p/util/protocols.js';
import { isConfigurationOutput } from './types.js';
import type { ResolveConfig, IsPluginEnabled } from '#p/types/plugins.js';
import type { ConfiguredPlugin, GraphqlCodegenTypes, PresetNames } from './types.js';

// https://the-guild.dev/graphql/codegen/docs/config-reference/codegen-config
// https://github.com/dotansimha/graphql-code-generator/blob/master/packages/graphql-codegen-cli/src/config.ts

const title = 'GraphQL Codegen';

const enablers = [/^@graphql-codegen\//];

const isEnabled: IsPluginEnabled = ({ dependencies }) => hasDependency(dependencies, enablers);

const packageJsonPath = 'codegen';

const config = [
  'codegen.{json,yml,yaml,js,ts,mjs,cts}',
  '.codegenrc.{json,yml,yaml,js,ts}',
  'codegen.config.js',
  'package.json',
];

<<<<<<< HEAD
const resolveConfig: ResolveConfig<GraphqlCodegenTypes> = config => {
  const generateSet = Object.values(config.generates);
=======
const findPluginDependencies: GenericPluginCallback = async (configFilePath, options) => {
  const { manifest, isProduction } = options;

  if (isProduction) return [];

  const localConfig: GraphqlCodegenTypes | undefined =
    basename(configFilePath) === 'package.json' ? manifest[PACKAGE_JSON_PATH] : await load(configFilePath);

  if (!localConfig) return [];

  const generateSet = localConfig.generates ? Object.values(localConfig.generates) : [];
>>>>>>> 2907b9dc

  const configurationOutput = generateSet.filter(isConfigurationOutput);

  const presets = configurationOutput
    .map(configOutput => (configOutput.preset ? configOutput.preset : undefined))
    .filter((preset): preset is PresetNames => typeof preset === 'string')
    .map(presetName => `@graphql-codegen/${presetName}${presetName.endsWith('-preset') ? '' : '-preset'}`);

  const flatPlugins = generateSet
    .filter((config): config is ConfiguredPlugin => !isConfigurationOutput(config))
    .flatMap(item => Object.keys(item))
    .map(plugin => `@graphql-codegen/${plugin}`);

  const nestedPlugins = configurationOutput
    .flatMap(configOutput => (configOutput.plugins ? configOutput.plugins : []))
    .flatMap(plugin => {
      if (typeof plugin !== 'string') return [];
      if (isInternal(plugin)) return [toEntryPattern(plugin)];
      return [`@graphql-codegen/${plugin}`];
    });

  return [...presets, ...flatPlugins, ...nestedPlugins];
};

export default {
  title,
  enablers,
  isEnabled,
  packageJsonPath,
  config,
  resolveConfig,
} as const;<|MERGE_RESOLUTION|>--- conflicted
+++ resolved
@@ -23,22 +23,8 @@
   'package.json',
 ];
 
-<<<<<<< HEAD
 const resolveConfig: ResolveConfig<GraphqlCodegenTypes> = config => {
-  const generateSet = Object.values(config.generates);
-=======
-const findPluginDependencies: GenericPluginCallback = async (configFilePath, options) => {
-  const { manifest, isProduction } = options;
-
-  if (isProduction) return [];
-
-  const localConfig: GraphqlCodegenTypes | undefined =
-    basename(configFilePath) === 'package.json' ? manifest[PACKAGE_JSON_PATH] : await load(configFilePath);
-
-  if (!localConfig) return [];
-
-  const generateSet = localConfig.generates ? Object.values(localConfig.generates) : [];
->>>>>>> 2907b9dc
+  const generateSet = config.generates ? Object.values(config.generates) : [];
 
   const configurationOutput = generateSet.filter(isConfigurationOutput);
 
