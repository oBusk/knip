{
  "name": "knip",
<<<<<<< HEAD
  "version": "2.0.0-alpha.1",
=======
  "version": "1.14.3",
>>>>>>> dfc523bd
  "description": "Find unused files, dependencies and exports in your TypeScript and JavaScript projects",
  "homepage": "https://github.com/webpro/knip",
  "repository": "github:webpro/knip",
  "bugs": "https://github.com/webpro/knip/issues",
  "license": "ISC",
  "author": {
    "name": "Lars Kappert",
    "email": "lars@webpro.nl"
  },
  "main": "./dist/index.js",
  "bin": {
    "knip": "./dist/cli.js"
  },
  "type": "module",
  "types": "./dist/index.d.ts",
  "scripts": {
    "knip": "node ./dist/cli.js",
    "knip:production": "node ./dist/cli.js --production --strict",
    "lint": "eslint src",
    "lint:fix": "eslint src --fix",
    "format": "prettier scripts src test --with-node-modules --write --config .prettierrc",
    "test": "globstar -- node --loader tsx --test \"test/**/*.test.ts\"",
    "watch": "tsc --watch",
    "prebuild": "rm -rf dist",
    "build": "tsc",
    "docs": "npm run docs:cli && npm run docs:plugins && npm run docs:format",
    "docs:cli": "tsx ./scripts/update-cli-usage-in-readme.ts",
    "docs:plugins": "tsx ./scripts/generate-plugin-docs.ts",
    "docs:format": "remark README.md docs/*.md src/plugins/*/README.md -o",
    "release": "release-it",
    "create-plugin": "tsx ./scripts/create-new-plugin.ts"
  },
  "files": [
    "dist",
    "schema.json"
  ],
  "dependencies": {
    "@npmcli/map-workspaces": "^3.0.2",
    "@snyk/github-codeowners": "^1.1.0",
    "bash-parser": "^0.5.0",
    "chalk": "^5.2.0",
    "easy-table": "^1.2.0",
<<<<<<< HEAD
=======
    "esbuild": "^0.17.11",
    "esbuild-register": "3.4.2",
>>>>>>> dfc523bd
    "fast-glob": "^3.2.12",
    "globby": "^13.1.3",
    "jiti": "^1.17.2",
    "js-yaml": "^4.1.0",
    "micromatch": "^4.0.5",
    "minimist": "^1.2.8",
    "nano-memoize": "^2.0.0",
    "pretty-ms": "^8.0.0",
    "strip-json-comments": "^5.0.0",
    "summary": "^2.1.0",
<<<<<<< HEAD
    "typescript": "^5.0.1-rc",
    "zod": "^3.20.6"
=======
    "ts-morph": "^17.0.1",
    "ts-morph-helpers": "^0.6.3",
    "zod": "^3.21.4"
>>>>>>> dfc523bd
  },
  "devDependencies": {
    "@jest/types": "29.5.0",
    "@npmcli/package-json": "3.0.0",
    "@release-it/bumper": "4.0.2",
    "@types/eslint": "8.21.1",
    "@types/js-yaml": "4.0.5",
    "@types/micromatch": "4.0.2",
    "@types/minimist": "1.2.2",
    "@types/node": "18.14.6",
    "@types/npmcli__map-workspaces": "3.0.0",
    "@types/webpack": "5.28.0",
    "@typescript-eslint/eslint-plugin": "5.54.1",
    "@typescript-eslint/parser": "5.54.1",
    "eslint": "8.35.0",
    "eslint-import-resolver-typescript": "3.5.3",
    "eslint-plugin-import": "2.27.5",
    "globstar": "1.0.0",
    "prettier": "2.8.4",
    "release-it": "^15.7.0",
    "remark-cli": "11.0.0",
    "remark-preset-webpro": "0.0.1",
    "tsx": "3.12.3",
    "type-fest": "3.6.1"
  },
  "engines": {
    "node": ">=16.17.0 <17 || >=18.6.0"
  },
  "engineStrict": true,
  "release-it": {
    "hooks": {
      "before:init": [
        "npm run lint",
        "npm run build",
        "npm run knip",
        "npm run knip:production",
        "npm run docs",
        "npm test"
      ]
    },
    "github": {
      "release": true
    },
    "plugins": {
      "@release-it/bumper": {
        "out": "{dist,src}/version.*"
      }
    }
  },
  "remarkConfig": {
    "plugins": [
      "preset-webpro"
    ]
  },
  "keywords": [
    "find",
    "detect",
    "analyze",
    "scan",
    "lint",
    "unused",
    "unreferenced",
    "unresolved",
    "missing",
    "unimported",
    "files",
    "dependencies",
    "devDependencies",
    "exports",
    "types",
    "members",
    "namespaces",
    "duplicates",
    "typescript",
    "maintenance",
    "class",
    "enum",
    "members",
    "workspace",
    "workspaces",
    "monorepo"
  ]
}<|MERGE_RESOLUTION|>--- conflicted
+++ resolved
@@ -1,10 +1,6 @@
 {
   "name": "knip",
-<<<<<<< HEAD
   "version": "2.0.0-alpha.1",
-=======
-  "version": "1.14.3",
->>>>>>> dfc523bd
   "description": "Find unused files, dependencies and exports in your TypeScript and JavaScript projects",
   "homepage": "https://github.com/webpro/knip",
   "repository": "github:webpro/knip",
@@ -47,11 +43,6 @@
     "bash-parser": "^0.5.0",
     "chalk": "^5.2.0",
     "easy-table": "^1.2.0",
-<<<<<<< HEAD
-=======
-    "esbuild": "^0.17.11",
-    "esbuild-register": "3.4.2",
->>>>>>> dfc523bd
     "fast-glob": "^3.2.12",
     "globby": "^13.1.3",
     "jiti": "^1.17.2",
@@ -62,14 +53,8 @@
     "pretty-ms": "^8.0.0",
     "strip-json-comments": "^5.0.0",
     "summary": "^2.1.0",
-<<<<<<< HEAD
     "typescript": "^5.0.1-rc",
     "zod": "^3.20.6"
-=======
-    "ts-morph": "^17.0.1",
-    "ts-morph-helpers": "^0.6.3",
-    "zod": "^3.21.4"
->>>>>>> dfc523bd
   },
   "devDependencies": {
     "@jest/types": "29.5.0",
